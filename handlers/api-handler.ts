--- conflicted
+++ resolved
@@ -19,19 +19,13 @@
 	string
 >;
 
-<<<<<<< HEAD
-export interface ApiHandlerDefinition<B = never, Q = never, R = never>
-	extends HandlerDefinition {
-	name: string;
-
-=======
 export interface ApiHandlerDefinition<
 	B = never,
 	Q = never,
 	R = never,
 	P extends ReadonlyArray<string> = ReadonlyArray<string>,
 > extends HandlerDefinition {
->>>>>>> 866b2681
+	name: string;
 	/** HTTP method for which this function is invoked. */
 	method: 'GET' | 'POST' | 'PUT' | 'PATCH' | 'DELETE';
 	/**
